--- conflicted
+++ resolved
@@ -1,4 +1,3 @@
-<<<<<<< HEAD
 // Project Type
 enum ProjectStatus { Active, Finished }
 
@@ -259,17 +258,9 @@
   }
 }
 
-=======
-import { ProjectInput, ProjectList } from "./project";
->>>>>>> f0eed283
-
 // Implementation
 const prjInput = new ProjectInput();
 const activePrjList = new ProjectList('active')
-<<<<<<< HEAD
 const finishedPrjList = new ProjectList('finished')
-=======
-const finishedPrjList = new ProjectList('finished')
-
-console.log(prjInput, activePrjList, finishedPrjList);
->>>>>>> f0eed283
+
+//console.log(prjInput, activePrjList, finishedPrjList);